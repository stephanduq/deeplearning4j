---
title:
layout: kr-default
---

# 퀵 스타트 가이드 (Quick Start Guide)

## 설치를 위한 필요사항 (Prerequisites)

이 퀵 스타트 가이드를 따라하시려면 먼저 아래의 네 가지 소프트웨어를 설치해야 합니다.

1. Java 7 혹은 상위 버전
2. IntelliJ (또는 다른 Java 통합 개발 환경)
3. Maven (빌드 자동화 도구)
4. Github

<<<<<<< HEAD
자세한 설치 안내는 [ND4J 시작하기](http://nd4j.org/kr-getstarted.html)를 참조하십시오 (ND4J는 DL4J의 딥러닝 작업에 사용되는 연산 엔진이며, ND4J 시작하기에 있는 안내는 ND4J와 DL4J에 모두 적용됩니다). 여기에서 소개된 예제를 실행하려면 ND4J 시작하기 페이지에 열거된 소프트웨어 중 위의 네 가지만 골라서 설치하면 됩니다.

저희가 운영하는 [Gitter Live Chat](https://gitter.im/deeplearning4j/deeplearning4j) 페이지에서는 쉽고 빠르게 저희에게 질문을 하거나 피드백을 줄 수 있습니다. 채팅 페이지에서 다른 사람들의 질문/대화를 읽어보는 것 만으로도 DL4J에 대한 여러 가지를 배울 수 있을 겁니다. 만일 딥 러닝에 대해 전혀 아는 내용이 없으시면, [시작하실때 무엇을 배워야 할지를 보여주는 로드맵](http://deeplearning4j.org/deeplearningforbeginners.html) 페이지를 참고하시기 바랍니다.
=======
자세한 설치 안내는 [ND4J 시작하기](http://nd4j.org/kr-getstarted.html)를 참조하십시오 (ND4J는 DL4J의 심층학습(딥러닝)에 사용되는 연산 엔진이며, ND4J 시작하기에 있는 안내는 ND4J와 DL4J에 모두 적용됩니다). 여기에서 소개된 예제를 실행하려면 ND4J 시작하기 페이지에 열거된 소프트웨어 중 위의 네 가지만 골라서 설치하면 됩니다.

저희가 운영하는 [Gitter Live Chat](https://gitter.im/deeplearning4j/deeplearning4j) 페이지에서는 쉽고 빠르게 저희에게 질문을 하거나 피드백을 줄 수 있습니다. 채팅 페이지에서 다른 사람들의 질문/대화를 읽어보는 것 만으로도 DL4J에 대한 여러 가지를 배울 수 있을 겁니다. 만일 심층학습에 대해 전혀 아는 내용이 없으시면, [시작하실때 무엇을 배워야 할지를 보여주는 로드맵](http://deeplearning4j.org/deeplearningforbeginners.html) 페이지를 참고하시기 바랍니다.
>>>>>>> a4b42182

Deeplearning4j는 IntelliJ나 Maven과 같은 IDE와 빌드 자동화 도구 사용에 익숙한 고급 자바 개발자를 대상으로 합니다. 만약 여러분이 이미 이런 소프트웨어의 사용에 익숙하시다면 DL4J를 사용하실 준비를 완벽하게 갖춘 셈 입니다.

## DL4J 빠르게 둘러보기

위 소프트웨어를 설치한 뒤엔 아래의 단계를 따라 하시면 바로 딥러닝 코드를 실행하실 수 있습니다. 아래의 내용은 맥 사용을 가정하고 쓰여졌습니다. 윈도우 사용자들은 아래 [Walkthrough](http://deeplearning4j.org/quickstart.html#walk) 섹션을 참고하시기 바랍니다

* 터미널을 열고 `git clone https://github.com/deeplearning4j/dl4j-0.4-examples.git`을 입력 합니다. (예제의 현재 버전은 0.0.4.x 입니다.)
<<<<<<< HEAD
* IntelliJ에서 `File/New/Project from Existing Sources`로 가서 위에서 클론한 폴더의 최상위 폴더로 가서 프로젝트를 엽니다.
![Alt text](../img/IntelliJ_New_Project.png)
=======
* IntelliJ에서 File/New/Project from Existing Sources로 가서 위에서 클론한 폴더의 최상위 폴더로 가서 프로젝트를 엽니다.
>>>>>>> a4b42182
* 이제부터 안내해드리는 코드를 복사/붙여넣기 하시면 여러분의 `POM.xml`이 [이 xml 문서](https://github.com/deeplearning4j/dl4j-0.4-examples/blob/master/pom.xml)와 같은 지 확인하게 됩니다.
* [윈도우 사용자를 위한 추가 안내는 여기](http://deeplearning4j.org/gettingstarted.html#windows)를 참고하세요.
* 화면 왼쪽의 파일 트리에서 DBNIrisExample.java를 선택하십시오.
* 실행을 누르세요 (소스 파일 위에서 마우스 우클릭 후 나타나는 녹색 버튼을 누르시면 됩니다).

## 환경 설정
만일 Databricks, Domino, Sense.io같은 환경을 사용하신다면 추가적으로 아래의 코드를 터미널에서 실행해야 합니다. 터미널의 예제 디렉토리에서

```
<<<<<<< HEAD
		mvn clean package 
=======
mvn clean package 
>>>>>>> a4b42182
```

를 실행하세요. 그러면 사용중인 환경에 JAR파일을 업로드할 수 있습니다.

## 몇 가지 주의사항
* 예제를 실행하는 경우엔 다른 브랜치나 버전의 git 저장소를 복제하지 않도록 주의하세요. Deeplearning4j 저장소는 지속적으로 업데이트되고 있기 때문에 최신 버전의 코드는 이 예제와 호환되지 않을 수 있습니다.
* 반드시 Maven을 사용해서 모든 필요한 패키지(dependencies)를 다운받아야 합니다. `(rm -rf ls ~/.m2/repository/org/deeplearning4j)`
* 제대로 설치되어 있는지 확인하려면 dl4j-0.4-examples 디렉토리에서 `mvn clean pack clean install -DskipTests=true -Dmaven.javadoc.skip=true`를 실행하십시오.
* TSNE 예제 혹은 다른 예제를 실행하려면 `mvn exec:java -Dexec.mainClass="org.deeplearning4j.examples.tsne.TSNEStandardExample" -Dexec.cleanupDaemonThreads=false` 를 입력하십시오. 실행이 실패하거나 Maven 종료 후 데몬 스레드를 멈출 수 없는 경우 마지막 매개변수 `-Dexec.cleanupDaemonThreads=false`가 필요할 수 있습니다.
* TSNE 학습을 1000회 반복한 결과는 `dl4j-0.4-examples/target/archive-tmp/`의 `tsne-standard-coords.csv`를 확인하세요.

Iris 같은 작은 데이터 셋을 사용할 경우 F1-Score가 0.66정도 나와야 정상입니다. Iris 예제에 대한 더 자세한 설명은 [Iris DBN 튜토리얼](http://deeplearning4j.org/iris-flower-dataset-tutorial.html)을 참조하시기 바랍니다.

만일 실행중에 문제가 생기면 우선 여러분의 POM.xml파일을 확인해 보세요. 정상적인 경우라면 [이 파일](https://github.com/deeplearning4j/dl4j-0.4-examples/blob/master/pom.xml)과 비슷해야 합니다.

## 디펜던시와 백엔드(Dependencies and Backends)

백엔드의 역할은 DL4J 신경망 내부에 필요한 선형 대수 및 행렬 연산을 실제로 수행하는 것 입니다. 백엔드의 성능은 실제로 연산에 사용되는 하드웨어에 따라 달라집니다. CPU를 사용한 연산은 x86 백엔드를, GPU를 사용한 연산은 Jcublas를 사용할 경우 가장 빠르게 작동합니다. [Maven Central 페이지](https://search.maven.org)를 방문하시면 사용 가능한 백엔드 목록을 볼 수 있습니다; “Latest Version" 에 링크된 가장 최신 버전을 클릭하고 그 다음에 나오는 화면의 좌측의 디펜던시 코드를 복사한 뒤 그 코드를 IntelliJ에서 여러분의 프로젝트 루트의 pom.xml 파일에 붙여 넣으십시오.

nd4j-x86 백엔드는 아래과 같이 쓰여있습니다.

```

		 <dependency>
		   <groupId>org.nd4j</groupId>
		   <artifactId>nd4j-java</artifactId>
		   <version>${nd4j.version}</version>
		 </dependency>
```


*nd4j-x86*은 모든 예제들과 작동합니다. 추가적인 디펜던시를 설치하기 위해서, OpenBlas, 윈도우, 리눅스 사용자는 [Deeplearning4j Getting Started page](http://deeplearning4j.org/kr-gettingstarted.html)를 참조하시기 바랍니다.

## 고급: AWS의 커맨드 라인(Command Line) 사용 하기

<<<<<<< HEAD
만약 AWS에서 Linux OS를 사용해 Deeplearning4j를 설치하는 경우 커맨드 라인에서 예제를 실행할 수 있습니다. 우선 위의 설명에 따라 `*git clones*` 및 `*mvn clean installs*`를 실행하십시오. 설치가 완료되면  커맨드 라인에서 아래와 같은 명령어로 예제를 실행할 수 있습니다 (명령어는 repo 버전과 실행하고자 하는 예제에 따라 조금씩 달라질 수 있습니다).
=======
만약 AWS에서 Linux OS를 사용해 Deeplearning4j를 설치하는 경우 커맨드 라인에서 예제를 실행할 수 있습니다. 우선 위의 설명에 따라 `*git clones*` 및 `*mvn clean installs*`를 실행하십시오. 설치가 완료되면 커맨드 라인에서 아래와 같은 명령어로 예제를 실행할 수 있습니다 (명령어는 repo 버전과 실행하고자 하는 예제에 따라 조금씩 달라질 수 있습니다).
>>>>>>> a4b42182

명령어 템플릿은 다음과 같습니다:

```
      java -cp target/nameofjar.jar fully.qualified.class.name
```

예를 들면 아래와 같습니다.

```
      java -cp target/dl4j-0.4-examples.jar org.deeplearning4j.MLPBackpropIrisExample
```

와일드 카드 *를 사용해 표현하면 아래와 같이 표현할 경우 자동으로 예제를 실행합니다.

```
      java -cp target/*.jar org.deeplearning4j.*
```

커맨드 라인을 통해 예제를 수정하고 수정된 파일을 다시 maven-build하여 예제를 실행할 수 있습니다. 예를 들어, `src/main/java/org/deeplearning4j/multiplayer`의 `MLPBackpropIrisExample`를 수정한 뒤 이 코드를 다시 maven-build 하실 수 있습니다.

## 스칼라 (Scala)

[예제의 스칼라 버전은 여기](https://github.com/kogecoo/dl4j-0.4-examples-scala)를 참고하십시오.

## 다음 단계

위의 예제보다 더 자세한 내용은 저희의 [Full Installation 페이지](http://deeplearning4j.org/gettingstarted.html)를 참고하십시오.

## 단계별 Walkthrough
* 여러분의 컴퓨터에 Git이 설치되어 있는지는 아래의 커맨드를 통해 확인할 수 있습니다.

```
     git --version
```

* 만일 Git이 설치되어 있지 않다면, [Git 설치 페이지](https://git-scm.herokuapp.com/book/en/v2/Getting-Started-Installing-Git)를 참고하여 Git을 설치하시기 바랍니다.
* 그리고 [Github 계정](https://github.com/join)을 만드신 뒤 [맥](https://mac.github.com/)이나 [윈도우](https://windows.github.com/)용 GitHub을 다운로드 하십시오. 
* 윈도우에서는 시작 메뉴에서 “Git Bash”를 찾으신 후 열어주십시오. Git Bash 터미널은 윈도우의 커맨드 cmd.exe와 비슷한 모습의 터미널입니다.
* 터미널에서 `cd` 명령어를 이용해 DL4J 예제를 다운받을 디렉토리로 이동하십시오. 그리고 `mkdir dl4j-examples`로 새 디렉토리를 만들고 `cd dl4j-examples`를 입력하여 그 디렉토리로 이동하십시오. 그리고 아래의 명령어를 실행하십시오.

```
<<<<<<< HEAD
			git clone https://github.com/deeplearning4j/dl4j-0.4-examples
=======
git clone https://github.com/deeplearning4j/dl4j-0.4-examples
>>>>>>> a4b42182
```

* `ls` 명령어로 파일이 전부 다운로드 되었는지 확인하십시오.
* 이제 IntelliJ를 실행하십시오.
* “File” 메뉴에서 “Import Project” 혹은 “New Project from Existing Sources”를 클릭하십시오.
* 위에서 만든 DL4J 예제 디렉토리를 이동하여 그 디렉토리를 선택하십시오.
* 이제 여러분이 선택할 수 있는 빌드 도구 목록을 보시게 될 것 입니다. Maven을 선택하십시오.
* “Search for projects recursively”와 “Import Maven projects automatically” 박스들을 체크하신 후, “Next”를 클릭하십시오.
* 여러분의 JDK/SDK가 설정되었는지 확인하십시오.  잘 되어있지 않다면 플러스 창 하단의 (+) 기호를 클릭하여 JDK/SDK를 추가하십시오.
* 그리고 계속 다음을 클릭하면 프로젝트 이름을 정하는 창이 나옵니다. 디폴트로 나온 프로젝트 이름을 사용하셔도 문제 없습니다. 그리고  “Finish”를 누르면 완료됩니다.<|MERGE_RESOLUTION|>--- conflicted
+++ resolved
@@ -14,15 +14,9 @@
 3. Maven (빌드 자동화 도구)
 4. Github
 
-<<<<<<< HEAD
-자세한 설치 안내는 [ND4J 시작하기](http://nd4j.org/kr-getstarted.html)를 참조하십시오 (ND4J는 DL4J의 딥러닝 작업에 사용되는 연산 엔진이며, ND4J 시작하기에 있는 안내는 ND4J와 DL4J에 모두 적용됩니다). 여기에서 소개된 예제를 실행하려면 ND4J 시작하기 페이지에 열거된 소프트웨어 중 위의 네 가지만 골라서 설치하면 됩니다.
-
-저희가 운영하는 [Gitter Live Chat](https://gitter.im/deeplearning4j/deeplearning4j) 페이지에서는 쉽고 빠르게 저희에게 질문을 하거나 피드백을 줄 수 있습니다. 채팅 페이지에서 다른 사람들의 질문/대화를 읽어보는 것 만으로도 DL4J에 대한 여러 가지를 배울 수 있을 겁니다. 만일 딥 러닝에 대해 전혀 아는 내용이 없으시면, [시작하실때 무엇을 배워야 할지를 보여주는 로드맵](http://deeplearning4j.org/deeplearningforbeginners.html) 페이지를 참고하시기 바랍니다.
-=======
 자세한 설치 안내는 [ND4J 시작하기](http://nd4j.org/kr-getstarted.html)를 참조하십시오 (ND4J는 DL4J의 심층학습(딥러닝)에 사용되는 연산 엔진이며, ND4J 시작하기에 있는 안내는 ND4J와 DL4J에 모두 적용됩니다). 여기에서 소개된 예제를 실행하려면 ND4J 시작하기 페이지에 열거된 소프트웨어 중 위의 네 가지만 골라서 설치하면 됩니다.
 
 저희가 운영하는 [Gitter Live Chat](https://gitter.im/deeplearning4j/deeplearning4j) 페이지에서는 쉽고 빠르게 저희에게 질문을 하거나 피드백을 줄 수 있습니다. 채팅 페이지에서 다른 사람들의 질문/대화를 읽어보는 것 만으로도 DL4J에 대한 여러 가지를 배울 수 있을 겁니다. 만일 심층학습에 대해 전혀 아는 내용이 없으시면, [시작하실때 무엇을 배워야 할지를 보여주는 로드맵](http://deeplearning4j.org/deeplearningforbeginners.html) 페이지를 참고하시기 바랍니다.
->>>>>>> a4b42182
 
 Deeplearning4j는 IntelliJ나 Maven과 같은 IDE와 빌드 자동화 도구 사용에 익숙한 고급 자바 개발자를 대상으로 합니다. 만약 여러분이 이미 이런 소프트웨어의 사용에 익숙하시다면 DL4J를 사용하실 준비를 완벽하게 갖춘 셈 입니다.
 
@@ -31,12 +25,7 @@
 위 소프트웨어를 설치한 뒤엔 아래의 단계를 따라 하시면 바로 딥러닝 코드를 실행하실 수 있습니다. 아래의 내용은 맥 사용을 가정하고 쓰여졌습니다. 윈도우 사용자들은 아래 [Walkthrough](http://deeplearning4j.org/quickstart.html#walk) 섹션을 참고하시기 바랍니다
 
 * 터미널을 열고 `git clone https://github.com/deeplearning4j/dl4j-0.4-examples.git`을 입력 합니다. (예제의 현재 버전은 0.0.4.x 입니다.)
-<<<<<<< HEAD
-* IntelliJ에서 `File/New/Project from Existing Sources`로 가서 위에서 클론한 폴더의 최상위 폴더로 가서 프로젝트를 엽니다.
-![Alt text](../img/IntelliJ_New_Project.png)
-=======
 * IntelliJ에서 File/New/Project from Existing Sources로 가서 위에서 클론한 폴더의 최상위 폴더로 가서 프로젝트를 엽니다.
->>>>>>> a4b42182
 * 이제부터 안내해드리는 코드를 복사/붙여넣기 하시면 여러분의 `POM.xml`이 [이 xml 문서](https://github.com/deeplearning4j/dl4j-0.4-examples/blob/master/pom.xml)와 같은 지 확인하게 됩니다.
 * [윈도우 사용자를 위한 추가 안내는 여기](http://deeplearning4j.org/gettingstarted.html#windows)를 참고하세요.
 * 화면 왼쪽의 파일 트리에서 DBNIrisExample.java를 선택하십시오.
@@ -46,11 +35,7 @@
 만일 Databricks, Domino, Sense.io같은 환경을 사용하신다면 추가적으로 아래의 코드를 터미널에서 실행해야 합니다. 터미널의 예제 디렉토리에서
 
 ```
-<<<<<<< HEAD
-		mvn clean package 
-=======
 mvn clean package 
->>>>>>> a4b42182
 ```
 
 를 실행하세요. 그러면 사용중인 환경에 JAR파일을 업로드할 수 있습니다.
@@ -86,11 +71,7 @@
 
 ## 고급: AWS의 커맨드 라인(Command Line) 사용 하기
 
-<<<<<<< HEAD
-만약 AWS에서 Linux OS를 사용해 Deeplearning4j를 설치하는 경우 커맨드 라인에서 예제를 실행할 수 있습니다. 우선 위의 설명에 따라 `*git clones*` 및 `*mvn clean installs*`를 실행하십시오. 설치가 완료되면  커맨드 라인에서 아래와 같은 명령어로 예제를 실행할 수 있습니다 (명령어는 repo 버전과 실행하고자 하는 예제에 따라 조금씩 달라질 수 있습니다).
-=======
 만약 AWS에서 Linux OS를 사용해 Deeplearning4j를 설치하는 경우 커맨드 라인에서 예제를 실행할 수 있습니다. 우선 위의 설명에 따라 `*git clones*` 및 `*mvn clean installs*`를 실행하십시오. 설치가 완료되면 커맨드 라인에서 아래와 같은 명령어로 예제를 실행할 수 있습니다 (명령어는 repo 버전과 실행하고자 하는 예제에 따라 조금씩 달라질 수 있습니다).
->>>>>>> a4b42182
 
 명령어 템플릿은 다음과 같습니다:
 
@@ -133,11 +114,7 @@
 * 터미널에서 `cd` 명령어를 이용해 DL4J 예제를 다운받을 디렉토리로 이동하십시오. 그리고 `mkdir dl4j-examples`로 새 디렉토리를 만들고 `cd dl4j-examples`를 입력하여 그 디렉토리로 이동하십시오. 그리고 아래의 명령어를 실행하십시오.
 
 ```
-<<<<<<< HEAD
-			git clone https://github.com/deeplearning4j/dl4j-0.4-examples
-=======
 git clone https://github.com/deeplearning4j/dl4j-0.4-examples
->>>>>>> a4b42182
 ```
 
 * `ls` 명령어로 파일이 전부 다운로드 되었는지 확인하십시오.
