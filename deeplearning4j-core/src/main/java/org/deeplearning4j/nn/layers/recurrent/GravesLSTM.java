/*
 *
 *  * Copyright 2015 Skymind,Inc.
 *  *
 *  *    Licensed under the Apache License, Version 2.0 (the "License");
 *  *    you may not use this file except in compliance with the License.
 *  *    You may obtain a copy of the License at
 *  *
 *  *        http://www.apache.org/licenses/LICENSE-2.0
 *  *
 *  *    Unless required by applicable law or agreed to in writing, software
 *  *    distributed under the License is distributed on an "AS IS" BASIS,
 *  *    WITHOUT WARRANTIES OR CONDITIONS OF ANY KIND, either express or implied.
 *  *    See the License for the specific language governing permissions and
 *  *    limitations under the License.
 *
 */

package org.deeplearning4j.nn.layers.recurrent;

import org.deeplearning4j.berkeley.Pair;
import org.deeplearning4j.nn.api.Layer;
import org.deeplearning4j.nn.conf.NeuralNetConfiguration;
import org.deeplearning4j.nn.gradient.DefaultGradient;
import org.deeplearning4j.nn.gradient.Gradient;
import org.deeplearning4j.nn.layers.BaseLayer;
import org.deeplearning4j.nn.params.GravesLSTMParamInitializer;
import org.deeplearning4j.util.Dropout;
import org.nd4j.linalg.api.ndarray.INDArray;
import org.nd4j.linalg.factory.Nd4j;
import org.nd4j.linalg.indexing.NDArrayIndex;

import static org.nd4j.linalg.indexing.NDArrayIndex.interval;

/**
 *
 * LSTM layer implementation.
 * Based on Graves: Supervised Sequence Labelling with Recurrent Neural Networks
 * http://www.cs.toronto.edu/~graves/phd.pdf
 * See also for full/vectorized equations (and a comparison to other LSTM variants):
 * Greff et al. 2015, "LSTM: A Search Space Odyssey", pg11. This is the "vanilla" variant in said paper
 * http://arxiv.org/pdf/1503.04069.pdf
 *
 *
 * @author Alex Black
 */
public class GravesLSTM extends BaseLayer {
	private static final long serialVersionUID = 4115420413387754109L;

	public GravesLSTM(NeuralNetConfiguration conf) {
		super(conf);
	}

	@Override
	public INDArray transform(INDArray data) {
		return activate(data);
	}

	@Override
	public Gradient gradient() {
		throw new UnsupportedOperationException("Not yet implemented");
	}

	@Override
	public Gradient calcGradient(Gradient layerError, INDArray activation){
		throw new UnsupportedOperationException("Not yet implemented");
	}

	@Override
<<<<<<< HEAD
//    public Pair<Gradient,INDArray> backwardGradient(INDArray derivative, INDArray epsilon, INDArray activation) {
	public Pair<Gradient,INDArray> backwardGradient(INDArray epsilon) {
		//First: Do forward pass to get gate activations etc.
		INDArray[] activations = activateHelper();	//Order: {outputActivations,memCellActivations,ifogZs,ifogAs}
		INDArray outputActivations = activations[0];
		INDArray memCellActivations = activations[1];
		INDArray ifogZs = activations[2];
		INDArray ifogAs = activations[3];
		
		INDArray inputWeights = getParam(GravesLSTMParamInitializer.INPUT_WEIGHTS);
		INDArray recurrentWeights = getParam(GravesLSTMParamInitializer.RECURRENT_WEIGHTS);	//Shape: [hiddenLayerSize,4*hiddenLayerSize+3]; order: [wI,wF,wO,wG,wFF,wOO,wGG]
		
		//Expect errors to have shape: [miniBatchSize,n^(L+1),timeSeriesLength]
		int hiddenLayerSize = recurrentWeights.rows();	//i.e., n^L
		int prevLayerSize = getParam(GravesLSTMParamInitializer.INPUT_WEIGHTS).shape()[0];
		int miniBatchSize = epsilon.size(0);
		int timeSeriesLength = (epsilon.rank()<3 ? 1 : epsilon.size(2));	//Edge case: T=1 may have shape [miniBatchSize,n^(L+1)], equiv. to [miniBatchSize,n^(L+1),1]
		
		INDArray wi = inputWeights.get(interval(0,prevLayerSize),interval(0,hiddenLayerSize));
=======
	public Gradient backwardGradient(INDArray derivative, Layer nextLayer, Gradient nextGradient, INDArray activation) {
		INDArray recurrentWeights = getParam(GravesLSTMParamInitializer.RECURRENT_WEIGHTS);	//Shape: [hiddenLayerSize,4*hiddenLayerSize+3]; order: [wI,wF,wO,wG,wFF,wOO,wGG]

		INDArray nextWeights = nextLayer.getParam(DefaultParamInitializer.WEIGHT_KEY);		//Weights for next layer
		INDArray nextDelta = nextGradient.getGradientFor(DefaultParamInitializer.BIAS_KEY);

		//Expect errors to have shape: [miniBatchSize,n^(L+1),timeSeriesLength]
		int hiddenLayerSize = recurrentWeights.rows();	//i.e., n^L
		int prevLayerSize = getParam(GravesLSTMParamInitializer.INPUT_WEIGHTS).shape()[0];
		int miniBatchSize = nextDelta.size(0);
		int timeSeriesLength = (nextDelta.rank()<3 ? 1 : nextDelta.size(2));	//Edge case: T=1 may have shape [miniBatchSize,n^(L+1)], equiv. to [miniBatchSize,n^(L+1),1]

>>>>>>> 6009d768
		INDArray wI = recurrentWeights.get(interval(0,hiddenLayerSize),interval(0,hiddenLayerSize));
		INDArray wf = inputWeights.get(interval(0,prevLayerSize),interval(hiddenLayerSize,2*hiddenLayerSize));
		INDArray wF = recurrentWeights.get(interval(0,hiddenLayerSize),interval(hiddenLayerSize,2*hiddenLayerSize));
		INDArray wFF = recurrentWeights.get(interval(0,hiddenLayerSize),interval(4*hiddenLayerSize,4*hiddenLayerSize+1));
		INDArray wo = inputWeights.get(interval(0,prevLayerSize),interval(2*hiddenLayerSize,3*hiddenLayerSize));
		INDArray wO = recurrentWeights.get(interval(0,hiddenLayerSize),interval(2*hiddenLayerSize,3*hiddenLayerSize));
		INDArray wOO = recurrentWeights.get(interval(0,hiddenLayerSize),interval(4*hiddenLayerSize+1,4*hiddenLayerSize+2));
		INDArray wg = inputWeights.get(interval(0,prevLayerSize),interval(3*hiddenLayerSize,4*hiddenLayerSize));
		INDArray wG = recurrentWeights.get(interval(0,hiddenLayerSize),interval(3*hiddenLayerSize,4*hiddenLayerSize));
		INDArray wGG = recurrentWeights.get(interval(0,hiddenLayerSize),interval(4*hiddenLayerSize+2,4*hiddenLayerSize+3));
<<<<<<< HEAD
		
		//Gradient arrays. Note these are pre-sum; so need to sum along time (and along mini-batch for biases)
		INDArray biasGradients = Nd4j.zeros(new int[]{miniBatchSize,4*hiddenLayerSize,timeSeriesLength});
=======


		INDArray biasGradients = Nd4j.zeros(new int[]{miniBatchSize,4*hiddenLayerSize,timeSeriesLength});	//Shape in keeping with what BaseLayer.update() expects for bias
>>>>>>> 6009d768
		INDArray inputWeightGradients = Nd4j.zeros(new int[]{prevLayerSize,4*hiddenLayerSize,timeSeriesLength});
		INDArray recurrentWeightGradients = Nd4j.zeros(new int[]{hiddenLayerSize,4*hiddenLayerSize+3,timeSeriesLength});	//Order: {I,F,O,G,FF,OO,GG}
		
		INDArray epsilonNext = Nd4j.zeros(miniBatchSize,prevLayerSize,timeSeriesLength);	//i.e., what would be W^L*(delta^L)^T. Shape: [m,n^(L-1),T]
		
		/*Placeholder. To be replaced by masking array for used for variable length time series
		 *Idea: M[i,j] = 1 if data is present for time j in example i in mini-batch.
		 *M[i,j] = 0 otherwise
		 *Then do a column multiply to set appropriate deltas to 0 if data is beyond end of time series
		 *for the corresponding example
		 */
//		INDArray timeSeriesMaskArray = Nd4j.ones(miniBatchSize,timeSeriesLength);	//For now: assume that all data in mini-batch is of length 'timeSeriesLength'

		for( int t=timeSeriesLength-1; t>=0; t-- ){
			INDArray prevMemCellActivations = (t==0 ? Nd4j.zeros(hiddenLayerSize, hiddenLayerSize) : memCellActivations.slice(t-1, 2) );	//Shape: [n^L, n^L]
			INDArray prevHiddenUnitActivation = (t==0 ? Nd4j.zeros(hiddenLayerSize, hiddenLayerSize) : outputActivations.slice(t-1,2) );	//Shape: [n^L, n^L]; i.e., layer output at prev. time step.
<<<<<<< HEAD
			
=======

			INDArray nextLayerDeltaSlice = nextDelta.slice(t, 2);		//delta^{(L+1)t}
>>>>>>> 6009d768
			//delta_i^{L(t+1)}
			INDArray deltaiNext = (t==timeSeriesLength-1 ?
					Nd4j.zeros(miniBatchSize,hiddenLayerSize) :
					biasGradients.slice(t+1,2).get(new NDArrayIndex[]{interval(0,miniBatchSize),interval(0,hiddenLayerSize)}));
			//delta_f^{L(t+1)}
			INDArray deltafNext = (t==timeSeriesLength-1 ?
					Nd4j.zeros(miniBatchSize,hiddenLayerSize) :
					biasGradients.slice(t+1,2).get(new NDArrayIndex[]{interval(0,miniBatchSize),interval(hiddenLayerSize,2*hiddenLayerSize)}));
			//delta_o^{L(t+1)}
			INDArray deltaoNext = (t==timeSeriesLength-1 ?
					Nd4j.zeros(miniBatchSize,hiddenLayerSize) :
					biasGradients.slice(t+1,2).get(new NDArrayIndex[]{interval(0,miniBatchSize),interval(2*hiddenLayerSize,3*hiddenLayerSize)}));
			//delta_g^{L(t+1)}
			INDArray deltagNext = (t==timeSeriesLength-1 ?
					Nd4j.zeros(miniBatchSize,hiddenLayerSize) :
					biasGradients.slice(t+1,2).get(new NDArrayIndex[]{interval(0,miniBatchSize),interval(3*hiddenLayerSize,4*hiddenLayerSize)}));

			//For variable length mini-batch data: Zero out deltas as necessary, so deltas beyond end of each time series are always 0
			//Not implemented yet, but left here for when this is implemented
			/*
			if( t < timeSeriesLength-1 ){
				INDArray maskColumn = timeSeriesMaskArray.getColumn(t);
				deltaiNext.muliColumnVector(maskColumn);
				deltafNext.muliColumnVector(maskColumn);
				deltaoNext.muliColumnVector(maskColumn);
				deltagNext.muliColumnVector(maskColumn);
			}*/

			//LSTM unit output errors (dL/d(a_out)); not to be confused with \delta=dL/d(z_out)
			//INDArray nablaOut = nextLayerDeltaSlice.mmul(nextWeights.transpose())
			INDArray epsilonSlice = epsilon.slice(t, 2);		//(w^{L+1}*(delta^{(L+1)t})^T)^T
			INDArray nablaOut = epsilonSlice
					.addi(deltaiNext.mmul(wI.transpose()))
					.addi(deltafNext.mmul(wF.transpose()))
					.addi(deltaoNext.mmul(wO.transpose()))
					.addi(deltagNext.mmul(wG.transpose()));
			//Shape: [m,n^L]

			//Output gate deltas:
			INDArray sigmahOfS = Nd4j.getExecutioner().execAndReturn(Nd4j.getOpFactory().createTransform(conf.getActivationFunction(), prevMemCellActivations.dup()));//	shape: [m,n^L]
			INDArray zo = ifogZs.slice(t, 2).get(NDArrayIndex.all(),interval(2*hiddenLayerSize,3*hiddenLayerSize));
			INDArray sigmaoPrimeOfZo = Nd4j.getExecutioner().execAndReturn(Nd4j.getOpFactory().createTransform("sigmoid", zo).derivative());//			shape: [m,n^L]
			INDArray deltao = nablaOut.mul(sigmahOfS).muli(sigmaoPrimeOfZo);
			//Shape: [m,n^L]

			//Memory cell error:
			INDArray sigmahPrimeOfS = Nd4j.getExecutioner().execAndReturn(Nd4j.getOpFactory().createTransform(conf.getActivationFunction(), prevMemCellActivations.dup()));//	shape: [m,n^L]
			INDArray nextForgetGateAs = (t==timeSeriesLength-1 ? Nd4j.zeros(miniBatchSize,hiddenLayerSize) :
					ifogAs.slice(t,2).get(NDArrayIndex.all(),interval(2 * hiddenLayerSize,3*hiddenLayerSize)) );
			INDArray nablaCellState = nablaOut.mul(prevHiddenUnitActivation).muli(sigmahPrimeOfS)
					.addi(nextForgetGateAs.mul(prevMemCellActivations))
					.addi(deltafNext.mmul(Nd4j.diag(wFF)))
					.addi(deltaoNext.mmul(Nd4j.diag(wOO)))
					.addi(deltagNext.mmul(Nd4j.diag(wGG)));

			//Forget gate delta:
			INDArray zf = ifogZs.slice(t, 0).get(NDArrayIndex.all(),interval(hiddenLayerSize,2 * hiddenLayerSize));	//z_f^{Lt}	shape: [m,n^L]
			INDArray deltaf = nablaCellState.mul(prevMemCellActivations)
					.muli(Nd4j.getExecutioner().execAndReturn(Nd4j.getOpFactory().createTransform("sigmoid", zf).derivative()));
			//Shape: [m,n^L]

			//Input modulation gate delta:
			INDArray zg = ifogZs.slice(t, 0).get(NDArrayIndex.all(),interval(3*hiddenLayerSize,4 * hiddenLayerSize));	//z_g^{Lt}	shape: [m,n^L]
			INDArray ai = ifogAs.slice(t, 0).get(NDArrayIndex.all(),interval(hiddenLayerSize,2 * hiddenLayerSize));	//a_i^{Lt}	shape: [m,n^L]
			INDArray deltag = nablaCellState.mul(ai)
					.muli(Nd4j.getExecutioner().execAndReturn(Nd4j.getOpFactory().createTransform("tanh", zg).derivative()));
			//Shape: [m,n^L]

			//Network input delta:
			INDArray zi = ifogZs.slice(t, 0).get(NDArrayIndex.all(),interval(hiddenLayerSize,2 * hiddenLayerSize));	//z_i^{Lt}	shape: [m,n^L]
			INDArray ag = ifogAs.slice(t, 0).get(NDArrayIndex.all(),interval(3*hiddenLayerSize,4 * hiddenLayerSize));	//a_g^{Lt}	shape: [m,n^L]
			INDArray deltai = nablaCellState.mul(ag)
					.muli(Nd4j.getExecutioner().execAndReturn(Nd4j.getOpFactory().createTransform("tanh", zi).derivative()));
<<<<<<< HEAD
				//Shape: [m,n^L]
			
			INDArray prevLayerActivationSlice = input.slice(t, 2);
=======
			//Shape: [m,n^L]

			INDArray prevLayerActivationSlice = activation.slice(t, 2);
>>>>>>> 6009d768
			//Indexing here: all columns (==interval(0,n^(L-1)), 3rd dimension based on IFOG order. Sum over mini-batches occurs in delta*prevLayerActivations
			inputWeightGradients.slice(t,2).put(new NDArrayIndex[]{NDArrayIndex.all(),interval(0,hiddenLayerSize)}, deltai.transpose().mmul(prevLayerActivationSlice).transpose());
			inputWeightGradients.slice(t,2).put(new NDArrayIndex[]{NDArrayIndex.all(),interval(hiddenLayerSize,2 * hiddenLayerSize)}, deltaf.transpose().mmul(prevLayerActivationSlice).transpose());
			inputWeightGradients.slice(t,2).put(new NDArrayIndex[]{NDArrayIndex.all(),interval(2 * hiddenLayerSize,3 * hiddenLayerSize)}, deltao.transpose().mmul(prevLayerActivationSlice).transpose());
			inputWeightGradients.slice(t,2).put(new NDArrayIndex[]{NDArrayIndex.all(),interval(3 * hiddenLayerSize,4 * hiddenLayerSize)}, deltag.transpose().mmul(prevLayerActivationSlice).transpose());

			if( t > 0 ){
				//Minor optimization. If t==0, then prevHiddenUnitActivation==zeros(n^L,n^L), so dL/dW for recurrent weights will end up as 0 anyway. (They are initialized as 0)
				recurrentWeightGradients.slice(t,2).put(new NDArrayIndex[]{NDArrayIndex.all(),interval(0,hiddenLayerSize)}, deltai.transpose().mmul(prevHiddenUnitActivation).transpose());	//dL/dw_{Ixy} = delta_{ix} * a_{iy}^{L(t-1)}
				recurrentWeightGradients.slice(t,2).put(new NDArrayIndex[]{NDArrayIndex.all(),interval(hiddenLayerSize,2 * hiddenLayerSize)}, deltaf.transpose().mmul(prevHiddenUnitActivation).transpose());	//dL/dw_{Fxy} = delta_{fx} * a_{iy}^{L(t-1)}
				recurrentWeightGradients.slice(t,2).put(new NDArrayIndex[]{NDArrayIndex.all(),interval(2 * hiddenLayerSize,3 * hiddenLayerSize)}, deltao.transpose().mmul(prevHiddenUnitActivation).transpose());	//dL/dw_{O}
				recurrentWeightGradients.slice(t,2).put(new NDArrayIndex[]{NDArrayIndex.all(),interval(3 * hiddenLayerSize,4 * hiddenLayerSize)}, deltag.transpose().mmul(prevHiddenUnitActivation).transpose());	//dL/dw_{O}

				INDArray dLdwFF = deltaf.mul(prevMemCellActivations);	//mul not mmul because these weights are from unit j->j only (whereas other recurrent weights are i->j for all i,j)
				recurrentWeightGradients.slice(t,2).put(new NDArrayIndex[]{NDArrayIndex.all(),new NDArrayIndex(4*hiddenLayerSize)}, dLdwFF);	//dL/dw_{FF}
				INDArray dLdwGG = deltag.mul(prevMemCellActivations);
				recurrentWeightGradients.slice(t,2).put(new NDArrayIndex[]{NDArrayIndex.all(),new NDArrayIndex(4*hiddenLayerSize + 2)}, dLdwGG);	//dL/dw_{GG}
			}
			INDArray dLdwOO = deltao.transpose().mul(memCellActivations.slice(t,2)).transpose();
			recurrentWeightGradients.slice(t,2).put(new NDArrayIndex[]{NDArrayIndex.all(),new NDArrayIndex(4*hiddenLayerSize + 1)}, dLdwOO);	//dL/dw_{OOxy}

			if( miniBatchSize == 1 ){
				//Mini-batch size = 1 -> nRows = 1 -> special case for indexing...
				biasGradients.slice(t,2).put(new NDArrayIndex[]{interval(0,hiddenLayerSize)}, deltai);
				biasGradients.slice(t,2).put(new NDArrayIndex[]{interval(hiddenLayerSize,2*hiddenLayerSize)}, deltaf);
				biasGradients.slice(t,2).put(new NDArrayIndex[]{interval(2*hiddenLayerSize,3*hiddenLayerSize)}, deltao);
				biasGradients.slice(t,2).put(new NDArrayIndex[]{interval(3*hiddenLayerSize,4*hiddenLayerSize)}, deltag);
			} else {
				biasGradients.slice(t,2).put(new NDArrayIndex[]{NDArrayIndex.all(),interval(0,hiddenLayerSize)}, deltai);
				biasGradients.slice(t,2).put(new NDArrayIndex[]{NDArrayIndex.all(),interval(hiddenLayerSize,2 * hiddenLayerSize)}, deltaf);
				biasGradients.slice(t,2).put(new NDArrayIndex[]{NDArrayIndex.all(),interval(2*hiddenLayerSize,3 * hiddenLayerSize)}, deltao);
				biasGradients.slice(t,2).put(new NDArrayIndex[]{NDArrayIndex.all(),interval(3*hiddenLayerSize,4 * hiddenLayerSize)}, deltag);
			}
			
			//Calculate epsilonNext - i.e., equiv. to what would be (w^L*(d^(Lt))^T)^T in a normal network
			//But here, need to add 4 weights * deltas for the IFOG gates
			INDArray epsilonNextSlice = wi.mmul(deltai.transpose()).transpose()
					.addi(wf.mmul(deltaf.transpose()).transpose())
					.addi(wo.mmul(deltao.transpose()).transpose())
					.addi(wg.mmul(deltag.transpose()).transpose());
			epsilonNext.slice(t,2).assign(epsilonNextSlice);
		}

		//Weight/bias gradients: sum across time dimension. For bias gradients, sum across mini-batch also.
		Gradient gradient = new DefaultGradient();
		gradient.gradientForVariable().put(GravesLSTMParamInitializer.INPUT_WEIGHTS,inputWeightGradients.sum(2));
		gradient.gradientForVariable().put(GravesLSTMParamInitializer.RECURRENT_WEIGHTS,recurrentWeightGradients.sum(2));
<<<<<<< HEAD
		gradient.gradientForVariable().put(GravesLSTMParamInitializer.BIAS, biasGradients.sum(2).sum(0));
		
		return new Pair<>(gradient,epsilonNext);
=======
		gradient.gradientForVariable().put(GravesLSTMParamInitializer.BIAS, biasGradients.sum(2));

		//TODO: Implement returning of deltas (excluding multiplication by non-linearity) needed by next (lower) layer. This has shape [m,n^L,T],
		//and is calculated by summing the weights(L-1 to this layer)*deltas for each of the IFOG gates.
		//See Greff et al. pg11

		return gradient;
>>>>>>> 6009d768
	}

	@Override
	public INDArray preOutput(INDArray x) {
		return activate(x,true);
	}

	@Override
<<<<<<< HEAD
	public INDArray activate(){
		return activateHelper()[0];
	}
	
	/**Returns 4 INDArrays: [outputActivations, memCellActivations, ifogZs, ifogAs] in that order.
	 * Need all 4 to do backward pass, but only care about the first one for forward pass.
	 */
	private INDArray[] activateHelper(){
=======
	public INDArray activate(INDArray input, boolean training) {
>>>>>>> 6009d768
		//Mini-batch data format: for mini-batch size m, nIn inputs, and T time series length
		//Data has shape [m,nIn,T]. Layer activations/output has shape [m,nHiddenUnits,T]

		INDArray recurrentWeights = getParam(GravesLSTMParamInitializer.RECURRENT_WEIGHTS);	//Shape: [hiddenLayerSize,4*hiddenLayerSize+3]; order: [wI,wF,wO,wG,wFF,wOO,wGG]
		INDArray inputWeights = getParam(GravesLSTMParamInitializer.INPUT_WEIGHTS);			//Shape: [n^(L-1),4*hiddenLayerSize]; order: [wi,wf,wo,wg]
		INDArray biases = getParam(GravesLSTMParamInitializer.BIAS); //by row: IFOG			//Shape: [4,hiddenLayerSize]; order: [bi,bf,bo,bg]^T

		int[] dataShape = input.shape();
		boolean is2dInput = dataShape.length < 3;		//Edge case of T=1, may have shape [m,nIn], equiv. to [m,nIn,1]
		int timeSeriesLength = (is2dInput ? 1 : dataShape[2]);
		int hiddenLayerSize = recurrentWeights.rows();	//.shape()[0];
		int miniBatchSize = dataShape[0];
		int nIn = inputWeights.shape()[0];		//Size of previous layer (or input)

		//Apply dropconnect to input (not recurrent) weights only:
		if(conf.isUseDropConnect() && training) {
			if (conf.getDropOut() > 0) {
				inputWeights = Dropout.applyDropConnect(this,GravesLSTMParamInitializer.RECURRENT_WEIGHTS);
			}
		}

		//Extract weights and biases:
		INDArray wi = inputWeights.get(interval(0,nIn),interval(0,hiddenLayerSize));	//i.e., want rows 0..nIn, columns 0..hiddenLayerSize
		INDArray wI = recurrentWeights.get(interval(0,hiddenLayerSize),interval(0,hiddenLayerSize));
		INDArray bi = biases.get(interval(0,hiddenLayerSize));

		INDArray wf = inputWeights.get(interval(0,nIn),interval(hiddenLayerSize,2 * hiddenLayerSize));
		INDArray wF = recurrentWeights.get(interval(0,hiddenLayerSize),interval(hiddenLayerSize,2 * hiddenLayerSize));
		INDArray wFF = recurrentWeights.get(interval(0,hiddenLayerSize),interval(4*hiddenLayerSize,4 * hiddenLayerSize + 1));
		INDArray bf = biases.get(interval(hiddenLayerSize,2*hiddenLayerSize));

		INDArray wo = inputWeights.get(interval(0,nIn),interval(2 * hiddenLayerSize,3 * hiddenLayerSize));
		INDArray wO = recurrentWeights.get(interval(0,hiddenLayerSize),interval(2 * hiddenLayerSize,3 * hiddenLayerSize));
		INDArray wOO = recurrentWeights.get(interval(0,hiddenLayerSize),interval(4 * hiddenLayerSize + 1,4 * hiddenLayerSize + 2));
		INDArray bo = biases.get(interval(2*hiddenLayerSize,3 * hiddenLayerSize));

		INDArray wg = inputWeights.get(interval(0,nIn),interval(3 * hiddenLayerSize,4*hiddenLayerSize));
		INDArray wG = recurrentWeights.get(interval(0,hiddenLayerSize),interval(3*hiddenLayerSize,4 * hiddenLayerSize));
		INDArray wGG = recurrentWeights.get(interval(0,hiddenLayerSize),interval(4*hiddenLayerSize + 2,4 * hiddenLayerSize + 3));
		INDArray bg = biases.get(interval(3*hiddenLayerSize,4 * hiddenLayerSize));

		//Allocate arrays for activations:
		INDArray outputActivations = Nd4j.zeros(new int[]{miniBatchSize,hiddenLayerSize,timeSeriesLength});
		INDArray ifogZ = Nd4j.zeros(new int[]{miniBatchSize,4 * hiddenLayerSize,timeSeriesLength});
		INDArray ifogA = Nd4j.zeros(new int[]{miniBatchSize,4 * hiddenLayerSize,timeSeriesLength});
		INDArray memCellActivations = Nd4j.zeros(new int[]{miniBatchSize,hiddenLayerSize,timeSeriesLength});


		for( int t = 0; t < timeSeriesLength; t++ ){
			INDArray miniBatchData = (is2dInput ? input : input.slice(t, 2));	//[Expected shape: [m,nIn]. Also deals with edge case of T=1, with 'time series' data of shape [m,nIn], equiv. to [m,nIn,1]
			INDArray prevOutputActivations = (t==0 ? Nd4j.zeros(new int[]{miniBatchSize,hiddenLayerSize}) : outputActivations.slice(t-1,2));	//Shape: [m,nL]
			INDArray prevMemCellActivations = (t==0 ? Nd4j.zeros(new int[]{miniBatchSize,hiddenLayerSize}) : memCellActivations.slice(t-1,2));	//Shape: [m,nL]

			//Calculate activations for: network input + forget, output, input modulation gates.
			INDArray inputActivations = miniBatchData.mmul(wi)
					.addi(prevOutputActivations.mmul(wI))
					.addiRowVector(bi);
			NDArrayIndex[] iIndexes = (miniBatchSize == 1 ?
					new NDArrayIndex[]{interval(0,hiddenLayerSize)} :		//Indexing: special case for miniBatchSize=nRows=1. can't use "NDArrayIndex.all(),interval(0,hiddenLayerSize)"
					new NDArrayIndex[]{NDArrayIndex.all(),interval(0,hiddenLayerSize)} );
			ifogZ.slice(t,2).put(iIndexes, inputActivations);
			ifogA.slice(t,2).put(iIndexes, Nd4j.getExecutioner().execAndReturn(Nd4j.getOpFactory().createTransform(conf.getActivationFunction(), inputActivations)));


			INDArray forgetGateActivations = miniBatchData.mmul(wf)
					.addi(prevOutputActivations.mmul(wF))
					.addi(prevMemCellActivations.mmul(Nd4j.diag(wFF)))
					.addiRowVector(bf);
			NDArrayIndex[] fIndexes = (miniBatchSize == 1 ? new NDArrayIndex[]{interval(hiddenLayerSize,2*hiddenLayerSize)} :
					new NDArrayIndex[]{NDArrayIndex.all(),interval(hiddenLayerSize,2*hiddenLayerSize)});
			ifogZ.slice(t,2).put(fIndexes, forgetGateActivations);
			ifogA.slice(t,2).put(fIndexes, Nd4j.getExecutioner().execAndReturn(Nd4j.getOpFactory().createTransform("sigmoid", forgetGateActivations)));
			//Reason for diag above: convert column vector -> diagonal matrix. Cell activations are only connected to the FOG gates in the same unit.
			//They are not connected to any other unit -> wFF_ij = 0 for i \neq j

			INDArray inputModGateActivations = miniBatchData.mmul(wg)
					.addi(prevOutputActivations.mmul(wG))
					.addi(prevMemCellActivations.mmul(Nd4j.diag(wGG)))
					.addiRowVector(bg);
			NDArrayIndex[] gIndexes = (miniBatchSize == 1 ? new NDArrayIndex[]{interval(3*hiddenLayerSize,4*hiddenLayerSize)} :
					new NDArrayIndex[]{NDArrayIndex.all(),interval(3*hiddenLayerSize,4*hiddenLayerSize)});
			ifogZ.slice(t,2).put(gIndexes, inputModGateActivations);
			ifogA.slice(t,2).put(gIndexes,
					Nd4j.getExecutioner().execAndReturn(Nd4j.getOpFactory().createTransform("sigmoid", inputModGateActivations)));

			//Memory cell activations: (s_t then tanh(s_t))
			INDArray currentMemoryCellActivations = forgetGateActivations.mul(prevMemCellActivations)
					.addi(inputModGateActivations.mul(inputActivations));
			currentMemoryCellActivations = Nd4j.getExecutioner().execAndReturn(Nd4j.getOpFactory().createTransform(conf.getActivationFunction(), currentMemoryCellActivations));

			INDArray outputGateActivations = miniBatchData.mmul(wo)
					.addi(prevOutputActivations.mmul(wO))
					.addi(currentMemoryCellActivations.mmul(Nd4j.diag(wOO)))
					.addiRowVector(bo);
			NDArrayIndex[] oIndexes = (miniBatchSize == 1 ? new NDArrayIndex[]{interval(2*hiddenLayerSize,3*hiddenLayerSize)} :
					new NDArrayIndex[]{NDArrayIndex.all(),interval(2*hiddenLayerSize,3*hiddenLayerSize)});
			ifogZ.slice(t,2).put(oIndexes, outputGateActivations);
			ifogA.slice(t,2).put(oIndexes,Nd4j.getExecutioner().execAndReturn(Nd4j.getOpFactory().createTransform("sigmoid", outputGateActivations)));

			//LSTM unit outputs:
			INDArray currHiddenUnitActivations = outputGateActivations.mul(currentMemoryCellActivations);	//Expected shape: [m,hiddenLayerSize]

			outputActivations.slice(t,2).assign(currHiddenUnitActivations);
			memCellActivations.slice(t,2).assign(currentMemoryCellActivations);
		}
<<<<<<< HEAD
		
		return new INDArray[]{outputActivations,memCellActivations,ifogZ,ifogA};
=======

		//Save output activations, memory cell state, ifog gate Zs and As for use in backward pass:
		this.ifogZs = ifogZ;
		this.ifogAs = ifogA;
		this.memCellActivations = memCellActivations;
		this.outputActivations = outputActivations;

		return outputActivations;
>>>>>>> 6009d768
	}

	@Override
	public INDArray activationMean(){
		return activate();
	}

	@Override
	public Type type(){
		return Type.RECURRENT;
	}

	@Override
	public Layer transpose(){
		throw new UnsupportedOperationException("Not yet implemented");
	}
<<<<<<< HEAD
=======

	@Override
	public void clear(){
		super.clear();
		ifogZs = null;
		ifogAs = null;
		memCellActivations = null;
		outputActivations = null;
	}


>>>>>>> 6009d768
}<|MERGE_RESOLUTION|>--- conflicted
+++ resolved
@@ -67,11 +67,10 @@
 	}
 
 	@Override
-<<<<<<< HEAD
 //    public Pair<Gradient,INDArray> backwardGradient(INDArray derivative, INDArray epsilon, INDArray activation) {
 	public Pair<Gradient,INDArray> backwardGradient(INDArray epsilon) {
 		//First: Do forward pass to get gate activations etc.
-		INDArray[] activations = activateHelper();	//Order: {outputActivations,memCellActivations,ifogZs,ifogAs}
+		INDArray[] activations = activateHelper(input(), true);	//Order: {outputActivations,memCellActivations,ifogZs,ifogAs}
 		INDArray outputActivations = activations[0];
 		INDArray memCellActivations = activations[1];
 		INDArray ifogZs = activations[2];
@@ -87,20 +86,6 @@
 		int timeSeriesLength = (epsilon.rank()<3 ? 1 : epsilon.size(2));	//Edge case: T=1 may have shape [miniBatchSize,n^(L+1)], equiv. to [miniBatchSize,n^(L+1),1]
 		
 		INDArray wi = inputWeights.get(interval(0,prevLayerSize),interval(0,hiddenLayerSize));
-=======
-	public Gradient backwardGradient(INDArray derivative, Layer nextLayer, Gradient nextGradient, INDArray activation) {
-		INDArray recurrentWeights = getParam(GravesLSTMParamInitializer.RECURRENT_WEIGHTS);	//Shape: [hiddenLayerSize,4*hiddenLayerSize+3]; order: [wI,wF,wO,wG,wFF,wOO,wGG]
-
-		INDArray nextWeights = nextLayer.getParam(DefaultParamInitializer.WEIGHT_KEY);		//Weights for next layer
-		INDArray nextDelta = nextGradient.getGradientFor(DefaultParamInitializer.BIAS_KEY);
-
-		//Expect errors to have shape: [miniBatchSize,n^(L+1),timeSeriesLength]
-		int hiddenLayerSize = recurrentWeights.rows();	//i.e., n^L
-		int prevLayerSize = getParam(GravesLSTMParamInitializer.INPUT_WEIGHTS).shape()[0];
-		int miniBatchSize = nextDelta.size(0);
-		int timeSeriesLength = (nextDelta.rank()<3 ? 1 : nextDelta.size(2));	//Edge case: T=1 may have shape [miniBatchSize,n^(L+1)], equiv. to [miniBatchSize,n^(L+1),1]
-
->>>>>>> 6009d768
 		INDArray wI = recurrentWeights.get(interval(0,hiddenLayerSize),interval(0,hiddenLayerSize));
 		INDArray wf = inputWeights.get(interval(0,prevLayerSize),interval(hiddenLayerSize,2*hiddenLayerSize));
 		INDArray wF = recurrentWeights.get(interval(0,hiddenLayerSize),interval(hiddenLayerSize,2*hiddenLayerSize));
@@ -111,15 +96,9 @@
 		INDArray wg = inputWeights.get(interval(0,prevLayerSize),interval(3*hiddenLayerSize,4*hiddenLayerSize));
 		INDArray wG = recurrentWeights.get(interval(0,hiddenLayerSize),interval(3*hiddenLayerSize,4*hiddenLayerSize));
 		INDArray wGG = recurrentWeights.get(interval(0,hiddenLayerSize),interval(4*hiddenLayerSize+2,4*hiddenLayerSize+3));
-<<<<<<< HEAD
-		
+
 		//Gradient arrays. Note these are pre-sum; so need to sum along time (and along mini-batch for biases)
 		INDArray biasGradients = Nd4j.zeros(new int[]{miniBatchSize,4*hiddenLayerSize,timeSeriesLength});
-=======
-
-
-		INDArray biasGradients = Nd4j.zeros(new int[]{miniBatchSize,4*hiddenLayerSize,timeSeriesLength});	//Shape in keeping with what BaseLayer.update() expects for bias
->>>>>>> 6009d768
 		INDArray inputWeightGradients = Nd4j.zeros(new int[]{prevLayerSize,4*hiddenLayerSize,timeSeriesLength});
 		INDArray recurrentWeightGradients = Nd4j.zeros(new int[]{hiddenLayerSize,4*hiddenLayerSize+3,timeSeriesLength});	//Order: {I,F,O,G,FF,OO,GG}
 		
@@ -136,12 +115,6 @@
 		for( int t=timeSeriesLength-1; t>=0; t-- ){
 			INDArray prevMemCellActivations = (t==0 ? Nd4j.zeros(hiddenLayerSize, hiddenLayerSize) : memCellActivations.slice(t-1, 2) );	//Shape: [n^L, n^L]
 			INDArray prevHiddenUnitActivation = (t==0 ? Nd4j.zeros(hiddenLayerSize, hiddenLayerSize) : outputActivations.slice(t-1,2) );	//Shape: [n^L, n^L]; i.e., layer output at prev. time step.
-<<<<<<< HEAD
-			
-=======
-
-			INDArray nextLayerDeltaSlice = nextDelta.slice(t, 2);		//delta^{(L+1)t}
->>>>>>> 6009d768
 			//delta_i^{L(t+1)}
 			INDArray deltaiNext = (t==timeSeriesLength-1 ?
 					Nd4j.zeros(miniBatchSize,hiddenLayerSize) :
@@ -215,15 +188,9 @@
 			INDArray ag = ifogAs.slice(t, 0).get(NDArrayIndex.all(),interval(3*hiddenLayerSize,4 * hiddenLayerSize));	//a_g^{Lt}	shape: [m,n^L]
 			INDArray deltai = nablaCellState.mul(ag)
 					.muli(Nd4j.getExecutioner().execAndReturn(Nd4j.getOpFactory().createTransform("tanh", zi).derivative()));
-<<<<<<< HEAD
 				//Shape: [m,n^L]
 			
 			INDArray prevLayerActivationSlice = input.slice(t, 2);
-=======
-			//Shape: [m,n^L]
-
-			INDArray prevLayerActivationSlice = activation.slice(t, 2);
->>>>>>> 6009d768
 			//Indexing here: all columns (==interval(0,n^(L-1)), 3rd dimension based on IFOG order. Sum over mini-batches occurs in delta*prevLayerActivations
 			inputWeightGradients.slice(t,2).put(new NDArrayIndex[]{NDArrayIndex.all(),interval(0,hiddenLayerSize)}, deltai.transpose().mmul(prevLayerActivationSlice).transpose());
 			inputWeightGradients.slice(t,2).put(new NDArrayIndex[]{NDArrayIndex.all(),interval(hiddenLayerSize,2 * hiddenLayerSize)}, deltaf.transpose().mmul(prevLayerActivationSlice).transpose());
@@ -271,19 +238,9 @@
 		Gradient gradient = new DefaultGradient();
 		gradient.gradientForVariable().put(GravesLSTMParamInitializer.INPUT_WEIGHTS,inputWeightGradients.sum(2));
 		gradient.gradientForVariable().put(GravesLSTMParamInitializer.RECURRENT_WEIGHTS,recurrentWeightGradients.sum(2));
-<<<<<<< HEAD
 		gradient.gradientForVariable().put(GravesLSTMParamInitializer.BIAS, biasGradients.sum(2).sum(0));
 		
 		return new Pair<>(gradient,epsilonNext);
-=======
-		gradient.gradientForVariable().put(GravesLSTMParamInitializer.BIAS, biasGradients.sum(2));
-
-		//TODO: Implement returning of deltas (excluding multiplication by non-linearity) needed by next (lower) layer. This has shape [m,n^L,T],
-		//and is calculated by summing the weights(L-1 to this layer)*deltas for each of the IFOG gates.
-		//See Greff et al. pg11
-
-		return gradient;
->>>>>>> 6009d768
 	}
 
 	@Override
@@ -292,18 +249,14 @@
 	}
 
 	@Override
-<<<<<<< HEAD
-	public INDArray activate(){
-		return activateHelper()[0];
-	}
-	
+	public INDArray activate(INDArray input, boolean training){
+		return activateHelper(input, training)[0];
+	}
+
 	/**Returns 4 INDArrays: [outputActivations, memCellActivations, ifogZs, ifogAs] in that order.
 	 * Need all 4 to do backward pass, but only care about the first one for forward pass.
 	 */
-	private INDArray[] activateHelper(){
-=======
-	public INDArray activate(INDArray input, boolean training) {
->>>>>>> 6009d768
+	private INDArray[] activateHelper(INDArray input, boolean training){
 		//Mini-batch data format: for mini-batch size m, nIn inputs, and T time series length
 		//Data has shape [m,nIn,T]. Layer activations/output has shape [m,nHiddenUnits,T]
 
@@ -409,19 +362,7 @@
 			outputActivations.slice(t,2).assign(currHiddenUnitActivations);
 			memCellActivations.slice(t,2).assign(currentMemoryCellActivations);
 		}
-<<<<<<< HEAD
-		
 		return new INDArray[]{outputActivations,memCellActivations,ifogZ,ifogA};
-=======
-
-		//Save output activations, memory cell state, ifog gate Zs and As for use in backward pass:
-		this.ifogZs = ifogZ;
-		this.ifogAs = ifogA;
-		this.memCellActivations = memCellActivations;
-		this.outputActivations = outputActivations;
-
-		return outputActivations;
->>>>>>> 6009d768
 	}
 
 	@Override
@@ -438,18 +379,4 @@
 	public Layer transpose(){
 		throw new UnsupportedOperationException("Not yet implemented");
 	}
-<<<<<<< HEAD
-=======
-
-	@Override
-	public void clear(){
-		super.clear();
-		ifogZs = null;
-		ifogAs = null;
-		memCellActivations = null;
-		outputActivations = null;
-	}
-
-
->>>>>>> 6009d768
 }