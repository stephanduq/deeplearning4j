package org.deeplearning4j.models.sequencevectors;

import lombok.Setter;
import lombok.Getter;
import lombok.NonNull;
import org.deeplearning4j.models.embeddings.learning.ElementsLearningAlgorithm;
import org.deeplearning4j.models.embeddings.learning.SequenceLearningAlgorithm;
import org.deeplearning4j.models.embeddings.learning.impl.sequence.DBOW;
import org.deeplearning4j.models.embeddings.learning.impl.elements.SkipGram;
import org.deeplearning4j.models.embeddings.reader.ModelUtils;
import org.deeplearning4j.models.embeddings.reader.impl.BasicModelUtils;
import org.deeplearning4j.models.sequencevectors.enums.ListenerEvent;
import org.deeplearning4j.models.sequencevectors.interfaces.SequenceIterator;
import org.deeplearning4j.models.sequencevectors.interfaces.VectorsListener;
import org.deeplearning4j.models.sequencevectors.sequence.Sequence;
import org.deeplearning4j.models.sequencevectors.sequence.SequenceElement;
import org.deeplearning4j.models.embeddings.WeightLookupTable;
import org.deeplearning4j.models.embeddings.inmemory.InMemoryLookupTable;
import org.deeplearning4j.models.embeddings.loader.VectorsConfiguration;
import org.deeplearning4j.models.embeddings.wordvectors.WordVectors;
import org.deeplearning4j.models.embeddings.wordvectors.WordVectorsImpl;
import org.deeplearning4j.models.word2vec.VocabWord;
import org.deeplearning4j.models.word2vec.wordstore.VocabCache;
import org.deeplearning4j.models.word2vec.wordstore.VocabConstructor;
import org.deeplearning4j.models.word2vec.wordstore.inmemory.AbstractCache;
import org.nd4j.linalg.heartbeat.Heartbeat;
import org.nd4j.linalg.heartbeat.reports.Environment;
import org.nd4j.linalg.heartbeat.reports.Event;
import org.nd4j.linalg.heartbeat.reports.Task;
import org.nd4j.linalg.heartbeat.utils.EnvironmentUtils;
import org.slf4j.Logger;
import org.slf4j.LoggerFactory;

import java.util.*;
import java.util.concurrent.LinkedBlockingQueue;
import java.util.concurrent.TimeUnit;
import java.util.concurrent.atomic.AtomicBoolean;
import java.util.concurrent.atomic.AtomicInteger;
import java.util.concurrent.atomic.AtomicLong;

/**
 * SequenceVectors implements abstract features extraction for Sequences and SequenceElements, using SkipGram, CBOW or DBOW (for Sequence features extraction).
 *
 *
 * @author raver119@gmail.com
 */
public class SequenceVectors<T extends SequenceElement> extends WordVectorsImpl<T> implements WordVectors {
    protected transient SequenceIterator<T> iterator;

    protected transient ElementsLearningAlgorithm<T> elementsLearningAlgorithm;
    protected transient SequenceLearningAlgorithm<T> sequenceLearningAlgorithm;

    @Getter protected VectorsConfiguration configuration;

    protected static final Logger log = LoggerFactory.getLogger(SequenceVectors.class);

    protected transient WordVectors existingModel;
    protected transient T unknownElement;


<<<<<<< HEAD
    @Setter protected transient Set<VectorsListener> eventListeners;
=======
    @Setter protected transient Set<VectorsListener<T>> eventListeners;
>>>>>>> 6e9ddfed

    /**
     * Builds vocabulary from provided SequenceIterator instance
     */
    public void buildVocab() {


        VocabConstructor<T> constructor = new VocabConstructor.Builder<T>()
                .addSource(iterator, minWordFrequency)
                .setTargetVocabCache(vocab)
                .fetchLabels(trainSequenceVectors)
                .setStopWords(stopWords)
                .build();

        if (existingModel != null && lookupTable instanceof InMemoryLookupTable && existingModel.lookupTable() instanceof InMemoryLookupTable) {
            log.info("Merging existing vocabulary into the current one...");
            /*
                if we have existing model defined, we're forced to fetch labels only.
                the rest of vocabulary & weights should be transferred from existing model
             */

            constructor.buildMergedVocabulary(existingModel, true);

            /*
                Now we have vocab transferred, and we should transfer syn0 values into lookup table
             */
            ((InMemoryLookupTable<VocabWord>) lookupTable).consume((InMemoryLookupTable<VocabWord>) existingModel.lookupTable());
        } else {
            log.info("Starting vocabulary building...");
            // if we don't have existing model defined, we just build vocabulary


            constructor.buildJointVocabulary(false, true);

            if (useUnknown && unknownElement != null && !vocab.containsWord(unknownElement.getLabel())) {
                log.info("Adding UNK element...");
                unknownElement.setSpecial(true);
                unknownElement.markAsLabel(false);
                unknownElement.setIndex(vocab.numWords());
                vocab.addToken(unknownElement);

            }


            // check for malformed inputs. if numWords/numSentences ratio is huge, then user is passing something weird
            if (vocab.numWords() / constructor.getNumberOfSequences() > 1000) {
                log.warn("!!!!!!!!!!!!!!!!!!!!!!!!!!!!!!!!!!!!!!!!!!!!!!!!!!!!!!!!!!!!!!!!!!!!!!!!!!!!!!!!!!!!!!!!");
                log.warn("!                                                                                      !");
                log.warn("! Your input looks malformed: number of sentences is too low, model accuracy may suffer!");
                log.warn("!                                                                                      !");
                log.warn("!!!!!!!!!!!!!!!!!!!!!!!!!!!!!!!!!!!!!!!!!!!!!!!!!!!!!!!!!!!!!!!!!!!!!!!!!!!!!!!!!!!!!!!!");
            }
        }


    }



    /**
     * Starts training over
     */
    public void fit() {
        if (!trainElementsVectors && !trainSequenceVectors) throw new IllegalStateException("You should define at least one training goal 'trainElementsRepresentation' or 'trainSequenceRepresentation'");
        if (iterator == null) throw new IllegalStateException("You can't fit() data without SequenceIterator defined");

        if (resetModel || (lookupTable != null && vocab != null && vocab.numWords() == 0)) {
            // build vocabulary from scratches
            buildVocab();
        }

        if (vocab == null || lookupTable == null || vocab.numWords() == 0) throw new IllegalStateException("You can't fit() model with empty Vocabulary or WeightLookupTable");

        // if model vocab and lookupTable is built externally we basically should check that lookupTable was properly initialized
        if (!resetModel || existingModel != null) {
            lookupTable.resetWeights(false);
        } else {
            // otherwise we reset weights, independent of actual current state of lookup table
            lookupTable.resetWeights(true);
        }

        log.info("Building learning algorithms:");
        if (trainElementsVectors && elementsLearningAlgorithm != null) {
            log.info("          building ElementsLearningAlgorithm: [" +elementsLearningAlgorithm.getCodeName()+ "]");
            elementsLearningAlgorithm.configure(vocab, lookupTable, configuration);
            elementsLearningAlgorithm.pretrain(iterator);
        }
        if (trainSequenceVectors && sequenceLearningAlgorithm != null) {
            log.info("          building SequenceLearningAlgorithm: [" +sequenceLearningAlgorithm.getCodeName()+ "]");
            sequenceLearningAlgorithm.configure(vocab, lookupTable, configuration);
            sequenceLearningAlgorithm.pretrain(this.iterator);
        }

        log.info("Starting learning process...");
        if (this.stopWords == null) this.stopWords = new ArrayList<>();
        for (int currentEpoch = 1; currentEpoch <= numEpochs; currentEpoch++) {
            final AtomicLong linesCounter = new AtomicLong(0);
            final AtomicLong wordsCounter = new AtomicLong(0);

            AsyncSequencer sequencer = new AsyncSequencer(this.iterator, this.stopWords);
            sequencer.start();


            //final VectorCalculationsThread[] threads = new VectorCalculationsThread[workers];
            final List<VectorCalculationsThread> threads = new ArrayList<>();
            for (int x = 0; x < workers; x++) {
                threads.add(x, new VectorCalculationsThread(x, currentEpoch, wordsCounter, vocab.totalWordOccurrences(), linesCounter,  sequencer));
                threads.get(x).start();
            }

            try {
                sequencer.join();
            } catch (Exception e) {
                throw new RuntimeException(e);
            }

            for (int x = 0; x < workers; x++) {
                try {
                    threads.get(x).join();
                } catch (Exception e) {
                    throw new RuntimeException(e);
                }
            }

            // TODO: fix this to non-exclusive termination
            if (trainElementsVectors && elementsLearningAlgorithm != null) {
                if (!trainSequenceVectors || sequenceLearningAlgorithm == null) {
                    if (elementsLearningAlgorithm.isEarlyTerminationHit()) break;
                }
            }

            if (trainSequenceVectors && sequenceLearningAlgorithm!= null) {
                if (!trainElementsVectors || elementsLearningAlgorithm == null) {
                    if (sequenceLearningAlgorithm.isEarlyTerminationHit()) break;
                }
            }
            log.info("Epoch: [" + currentEpoch+ "]; Words vectorized so far: [" + wordsCounter.get() + "];  Lines vectorized so far: [" + linesCounter.get() + "]; learningRate: [" + minLearningRate + "]");

            if (eventListeners != null && eventListeners.size() > 0) {
                for (VectorsListener listener: eventListeners) {
                    if (listener.validateEvent(ListenerEvent.EPOCH, currentEpoch))
                        listener.processEvent(ListenerEvent.EPOCH, this, currentEpoch);
                }
            }
        }
    }


    protected void trainSequence(@NonNull Sequence<T> sequence, AtomicLong nextRandom, double alpha) {

        if (sequence.getElements().size() == 0) return;

        if (trainElementsVectors) {
            // call for ElementsLearningAlgorithm
            nextRandom.set(nextRandom.get() * 25214903917L + 11);
            if (!elementsLearningAlgorithm.isEarlyTerminationHit()) elementsLearningAlgorithm.learnSequence(sequence, nextRandom, alpha);
        }

        if (trainSequenceVectors)  {
            // call for SequenceLearningAlgorithm
            nextRandom.set(nextRandom.get() * 25214903917L + 11);
            //dbow(i, sequence, (int) nextRandom.get() % window, nextRandom, alpha);
            if (!sequenceLearningAlgorithm.isEarlyTerminationHit()) sequenceLearningAlgorithm.learnSequence(sequence, nextRandom, alpha);
        }
    }


    public static class Builder<T extends SequenceElement> {
        protected VocabCache<T> vocabCache;
        protected WeightLookupTable<T> lookupTable;
        protected SequenceIterator<T> iterator;
        protected ModelUtils<T> modelUtils = new BasicModelUtils<>();

        protected WordVectors existingVectors;

        protected double sampling = 0;
        protected double negative = 0;
        protected double learningRate = 0.025;
        protected double minLearningRate = 0.0001;
        protected int minWordFrequency = 0;
        protected int iterations = 1;
        protected int numEpochs = 1;
        protected int layerSize = 100;
        protected int window = 5;
        protected boolean hugeModelExpected = false;
        protected int batchSize = 100;
        protected int learningRateDecayWords;
        protected long seed;
        protected boolean useAdaGrad = false;
        protected boolean resetModel = true;
        protected int workers = Runtime.getRuntime().availableProcessors();
        protected boolean useUnknown = false;

        protected boolean trainSequenceVectors = false;
        protected boolean trainElementsVectors = true;

        protected List<String> stopWords = new ArrayList<>();

        protected VectorsConfiguration configuration = new VectorsConfiguration();

        protected transient T unknownElement;
        protected String UNK = configuration.getUNK();
        protected String STOP = configuration.getSTOP();

        // defaults values for learning algorithms are set here
        protected ElementsLearningAlgorithm<T> elementsLearningAlgorithm = new SkipGram<T>();
        protected SequenceLearningAlgorithm<T> sequenceLearningAlgorithm = new DBOW<T>();

        protected Set<VectorsListener<T>> vectorsListeners = new HashSet<>();

        public Builder() {

        }

        public Builder(@NonNull VectorsConfiguration configuration) {
            this.configuration = configuration;
            this.iterations = configuration.getIterations();
            this.numEpochs = configuration.getEpochs();
            this.minLearningRate = configuration.getMinLearningRate();
            this.learningRate = configuration.getLearningRate();
            this.sampling = configuration.getSampling();
            this.negative = configuration.getNegative();
            this.minWordFrequency = configuration.getMinWordFrequency();
            this.seed = configuration.getSeed();
            this.hugeModelExpected = configuration.isHugeModelExpected();
            this.batchSize = configuration.getBatchSize();
            this.layerSize = configuration.getLayersSize();
            this.learningRateDecayWords = configuration.getLearningRateDecayWords();
            this.useAdaGrad = configuration.isUseAdaGrad();
            this.window = configuration.getWindow();
            this.UNK = configuration.getUNK();
            this.STOP = configuration.getSTOP();

            if (configuration.getElementsLearningAlgorithm() != null && !configuration.getElementsLearningAlgorithm().isEmpty()) {
                this.elementsLearningAlgorithm(configuration.getElementsLearningAlgorithm());
            }

            if (configuration.getSequenceLearningAlgorithm() != null && !configuration.getSequenceLearningAlgorithm().isEmpty()) {
                this.sequenceLearningAlgorithm(configuration.getSequenceLearningAlgorithm());
            }

            if (configuration.getStopList() != null) this.stopWords.addAll(configuration.getStopList());
        }

        /**
         * This method allows you to use pre-built WordVectors model (SkipGram or GloVe) for DBOW sequence learning.
         * Existing model will be transferred into new model before training starts.
         *
         * PLEASE NOTE: This model has no effect for elements learning algorithms. Only sequence learning is affected.
         * PLEASE NOTE: Non-normalized model is recommended to use here.
         *
         * @param vec existing WordVectors model
         * @return
         */
        protected Builder<T> useExistingWordVectors(@NonNull WordVectors vec) {
            this.existingVectors = vec;
            return this;
        }

        /**
         * This method defines SequenceIterator to be used for model building
         * @param iterator
         * @return
         */
        public Builder<T> iterate(@NonNull SequenceIterator<T> iterator) {
            this.iterator = iterator;
            return this;
        }

        /**
         * Sets specific LearningAlgorithm as Sequence Learning Algorithm
         *
         * @param algoName fully qualified class name
         * @return
         */
        public Builder<T> sequenceLearningAlgorithm(@NonNull String algoName) {
            try {
                Class clazz = Class.forName(algoName);
                sequenceLearningAlgorithm = (SequenceLearningAlgorithm<T>) clazz.newInstance();
            } catch (Exception e) {
                throw new RuntimeException(e);
            }
            return this;
        }

        /**
         * Sets specific LearningAlgorithm as Sequence Learning Algorithm
         *
         * @param algorithm SequenceLearningAlgorithm implementation
         * @return
         */
        public Builder<T> sequenceLearningAlgorithm(@NonNull SequenceLearningAlgorithm<T> algorithm) {
            this.sequenceLearningAlgorithm = algorithm;
            return this;
        }

        /**
         * * Sets specific LearningAlgorithm as Elements Learning Algorithm
         *
         * @param algoName fully qualified class name
         * @return
         */
        public Builder<T> elementsLearningAlgorithm(@NonNull String algoName) {
            try {
                Class clazz = Class.forName(algoName);
                elementsLearningAlgorithm = (ElementsLearningAlgorithm<T>) clazz.newInstance();
            } catch (Exception e) {
                throw new RuntimeException(e);
            }
            return this;
        }

        /**
         * * Sets specific LearningAlgorithm as Elements Learning Algorithm
         *
         * @param algorithm ElementsLearningAlgorithm implementation
         * @return
         */
        public Builder<T> elementsLearningAlgorithm(@NonNull ElementsLearningAlgorithm<T> algorithm) {
            this.elementsLearningAlgorithm = algorithm;
            return this;
        }

        /**
         * This method defines batchSize option, viable only if iterations > 1
         *
         * @param batchSize
         * @return
         */
        public Builder<T> batchSize(int batchSize) {
            this.batchSize = batchSize;
            return this;
        }

        /**
         * This method defines how much iterations should be done over batched sequences.
         *
         * @param iterations
         * @return
         */
        public Builder<T> iterations(int iterations) {
            this.iterations = iterations;
            return this;
        }

        /**
         * This method defines how much iterations should be done over whole training corpus during modelling
         * @param numEpochs
         * @return
         */
        public Builder<T> epochs(int numEpochs) {
            this.numEpochs = numEpochs;
            return this;
        }

        /**
         * Sets number of worker threads to be used in calculations
         *
         * @param numWorkers
         * @return
         */
        public Builder<T> workers(int numWorkers) {
            this.workers = numWorkers;
            return this;
        }

        /**
         * This method defines if Adaptive Gradients should be used in calculations
         *
         * @param reallyUse
         * @return
         */
        public Builder<T> useAdaGrad(boolean reallyUse) {
            this.useAdaGrad = reallyUse;
            return this;
        }

        /**
         * This method defines number of dimensions for outcome vectors.
         * Please note: This option has effect only if lookupTable wasn't defined during building process.
         *
         * @param layerSize
         * @return
         */
        public Builder<T> layerSize(int layerSize) {
            this.layerSize = layerSize;
            return this;
        }

        /**
         * This method defines initial learning rate.
         * Default value is 0.025
         *
         * @param learningRate
         * @return
         */
        public Builder<T> learningRate(double learningRate) {
            this.learningRate = learningRate;
            return this;
        }

        /**
         * This method defines minimal element frequency for elements found in the training corpus. All elements with frequency below this threshold will be removed before training.
         * Please note: this method has effect only if vocabulary is built internally.
         *
         * @param minWordFrequency
         * @return
         */
        public Builder<T> minWordFrequency(int minWordFrequency) {
            this.minWordFrequency = minWordFrequency;
            return this;
        }

        /**
         * This method defines minimum learning rate after decay being applied.
         * Default value is 0.01
         *
         * @param minLearningRate
         * @return
         */
        public Builder<T> minLearningRate(double minLearningRate) {
            this.minLearningRate = minLearningRate;
            return this;
        }

        /**
         * This method defines, should all model be reset before training. If set to true, vocabulary and WeightLookupTable will be reset before training, and will be built from scratches
         *
         * @param reallyReset
         * @return
         */
        public Builder<T> resetModel(boolean reallyReset) {
            this.resetModel = reallyReset;
            return this;
        }

        /**
         * You can pass externally built vocabCache object, containing vocabulary
         *
         * @param vocabCache
         * @return
         */
        public Builder<T> vocabCache(@NonNull VocabCache<T> vocabCache) {
            this.vocabCache = vocabCache;
            return this;
        }

        /**
         * You can pass externally built WeightLookupTable, containing model weights and vocabulary.
         *
         * @param lookupTable
         * @return
         */
        public Builder<T> lookupTable(@NonNull WeightLookupTable<T> lookupTable) {
            this.lookupTable = lookupTable;
            return this;
        }

        /**
         * This method defines sub-sampling threshold.
         *
         * @param sampling
         * @return
         */
        public Builder<T> sampling(double sampling) {
            this.sampling = sampling;
            return this;
        }

        /**
         * This method defines negative sampling value for skip-gram algorithm.
         *
         * @param negative
         * @return
         */
        public Builder<T> negativeSample(double negative) {
            this.negative = negative;
            return this;
        }

        /**
         *  You can provide collection of objects to be ignored, and excluded out of model
         *  Please note: Object labels and hashCode will be used for filtering
         *
         * @param stopList
         * @return
         */
        public Builder<T> stopWords(@NonNull List<String> stopList) {
            this.stopWords.addAll(stopList);
            return this;
        }

        /**
         *
         * @param trainElements
         * @return
         */
        public Builder<T> trainElementsRepresentation(boolean trainElements) {
            this.trainElementsVectors = trainElements;
            return this;
        }

        public Builder<T> trainSequencesRepresentation(boolean trainSequences) {
            this.trainSequenceVectors = trainSequences;
            return this;
        }

        /**
         * You can provide collection of objects to be ignored, and excluded out of model
         * Please note: Object labels and hashCode will be used for filtering
         *
         * @param stopList
         * @return
         */
        public Builder<T> stopWords(@NonNull Collection<T> stopList) {
            for (T word: stopList) {
                this.stopWords.add(word.getLabel());
            }
            return this;
        }

        /**
         * Sets window size for skip-Gram training
         *
         * @param windowSize
         * @return
         */
        public Builder<T> windowSize(int windowSize) {
            this.window = windowSize;
            return this;
        }

        /**
         * Sets seed for random numbers generator.
         * Please note: this has effect only if vocabulary and WeightLookupTable is built internally
         *
         * @param randomSeed
         * @return
         */
        public Builder<T> seed(long randomSeed) {
            // has no effect in original w2v actually
            return this;
        }

        /**
         * ModelUtils implementation, that will be used to access model.
         * Methods like: similarity, wordsNearest, accuracy are provided by user-defined ModelUtils
         *
         * @param modelUtils model utils to be used
         * @return
         */
        public Builder<T> modelUtils(@NonNull ModelUtils<T> modelUtils) {
            this.modelUtils = modelUtils;
            return this;
        }

        /**
         * This method allows you to specify, if UNK word should be used internally
         * @param reallyUse
         * @return
         */
        public Builder<T> useUnknown(boolean reallyUse) {
            this.useUnknown = reallyUse;
            return this;
        }

        /**
         * This method allows you to specify SequenceElement that will be used as UNK element, if UNK is used
         * @param element
         * @return
         */
        public Builder<T> unknownElement(@NonNull T element) {
            this.unknownElement = element;
            this.UNK = element.getLabel();
            return this;
        }


        /**
         * This method creates new WeightLookupTable<T> and VocabCache<T> if there were none set
         */
        protected void presetTables() {
            if (lookupTable == null) {

                if (vocabCache == null) {
                    vocabCache = new AbstractCache.Builder<T>()
                            .hugeModelExpected(hugeModelExpected)
                            .scavengerRetentionDelay(this.configuration.getScavengerRetentionDelay())
                            .scavengerThreshold(this.configuration.getScavengerActivationThreshold())
                            .minElementFrequency(minWordFrequency)
                            .build();
                }

                lookupTable = new InMemoryLookupTable.Builder<T>()
                        .useAdaGrad(this.useAdaGrad)
                        .cache(vocabCache)
                        .negative(negative)
                        .vectorLength(layerSize)
                        .lr(learningRate)
                        .seed(seed)
                        .build();
            }

            if (trainElementsVectors) {
                if (elementsLearningAlgorithm == null) {
                    // create default implementation of ElementsLearningAlgorithm
                    elementsLearningAlgorithm = new SkipGram<>();
                }
            }

            if (trainSequenceVectors) {
                if (sequenceLearningAlgorithm == null) {
                    // create default implementation of SequenceLearningAlgorithm
                    sequenceLearningAlgorithm = new DBOW<>();
                }
            }

            this.modelUtils.init(lookupTable);
        }

        /**
         * This method sets VectorsListeners for this SequenceVectors model
         *
         * @param listeners
         * @return
         */
        public Builder<T> setVectorsListeners(@NonNull Collection<VectorsListener<T>> listeners) {
            vectorsListeners.addAll(listeners);
            return this;
        }

        /**
         * Build SequenceVectors instance with defined settings/options
         * @return
         */
        public SequenceVectors<T> build() {
            presetTables();

            SequenceVectors<T> vectors = new SequenceVectors<>();

            if (this.existingVectors != null) {
                this.trainElementsVectors = false;
                this.elementsLearningAlgorithm = null;
            }

            vectors.numEpochs = this.numEpochs;
            vectors.numIterations = this.iterations;
            vectors.vocab = this.vocabCache;
            vectors.minWordFrequency = this.minWordFrequency;
            vectors.learningRate.set(this.learningRate);
            vectors.minLearningRate = this.minLearningRate;
            vectors.sampling = this.sampling;
            vectors.negative = this.negative;
            vectors.layerSize = this.layerSize;
            vectors.batchSize = this.batchSize;
            vectors.learningRateDecayWords = this.learningRateDecayWords;
            vectors.window = this.window;
            vectors.resetModel = this.resetModel;
            vectors.useAdeGrad = this.useAdaGrad;
            vectors.stopWords = this.stopWords;
            vectors.workers = this.workers;

            vectors.iterator = this.iterator;
            vectors.lookupTable = this.lookupTable;
            vectors.modelUtils = this.modelUtils;
            vectors.useUnknown = this.useUnknown;
            vectors.unknownElement = this.unknownElement;


            vectors.trainElementsVectors = this.trainElementsVectors;
            vectors.trainSequenceVectors = this.trainSequenceVectors;

            vectors.elementsLearningAlgorithm = this.elementsLearningAlgorithm;
            vectors.sequenceLearningAlgorithm = this.sequenceLearningAlgorithm;

            vectors.existingModel = this.existingVectors;

            vectors.setUNK(this.UNK);

            this.configuration.setLearningRate(this.learningRate);
            this.configuration.setLayersSize(layerSize);
            this.configuration.setHugeModelExpected(hugeModelExpected);
            this.configuration.setWindow(window);
            this.configuration.setMinWordFrequency(minWordFrequency);
            this.configuration.setIterations(iterations);
            this.configuration.setSeed(seed);
            this.configuration.setBatchSize(batchSize);
            this.configuration.setLearningRateDecayWords(learningRateDecayWords);
            this.configuration.setMinLearningRate(minLearningRate);
            this.configuration.setSampling(this.sampling);
            this.configuration.setUseAdaGrad(useAdaGrad);
            this.configuration.setNegative(negative);
            this.configuration.setEpochs(this.numEpochs);
            this.configuration.setStopList(this.stopWords);
            this.configuration.setUNK(this.UNK);

            vectors.configuration = this.configuration;

            return vectors;
        }
    }

    /**
     * This class is used to fetch data from iterator in background thread, and convert it to List<VocabularyWord>
     *
     * It becomes very usefull if text processing pipeline behind iterator is complex, and we're not loading data from simple text file with whitespaces as separator.
     * Since this method allows you to hide preprocessing latency in background.
     *
     * This mechanics will be change to PrefetchingSentenceIterator wrapper.
     */
    protected class AsyncSequencer extends Thread implements Runnable {
        private final SequenceIterator<T> iterator;
        private final LinkedBlockingQueue<Sequence<T>> buffer;
   //     private final AtomicLong linesCounter;
        private final int limitUpper = 10000;
        private final int limitLower = 5000;
        private AtomicBoolean isRunning = new AtomicBoolean(true);
        private AtomicLong nextRandom;
        private List<String> stopList;

        public AsyncSequencer(SequenceIterator<T> iterator, @NonNull List<String> stopList) {
            this.iterator = iterator;
            this.buffer = new LinkedBlockingQueue<>();
//            this.linesCounter = linesCounter;
            this.setName("AsyncSequencer thread");
            this.nextRandom = new AtomicLong(workers + 1);
            this.iterator.reset();
            this.stopList = stopList;
            this.setDaemon(true);
        }

        @Override
        public void run() {
            isRunning.set(true);
            while (this.iterator.hasMoreSequences()) {

                // if buffered level is below limitLower, we're going to fetch limitUpper number of strings from fetcher
                if (buffer.size() < limitLower) {
                    update();
                    AtomicInteger linesLoaded = new AtomicInteger(0);
                    while (linesLoaded.getAndIncrement() < limitUpper && this.iterator.hasMoreSequences() ) {
                        Sequence<T> document = this.iterator.nextSequence();

                        /*
                            We can't hope/assume that underlying iterator contains synchronized elements
                            That's why we're going to rebuild sequence from vocabulary
                          */
                        Sequence<T> newSequence = new Sequence<>();

                        if (document.getSequenceLabel() != null) {
                            T newLabel = vocab.wordFor(document.getSequenceLabel().getLabel());
                            if (newLabel != null) newSequence.setSequenceLabel(newLabel);
                        }

                        for (T element: document.getElements()) {
                            if (stopList.contains(element.getLabel())) continue;
                            T realElement = vocab.wordFor(element.getLabel());

                            // please note: this serquence element CAN be absent in vocab, due to minFreq or stopWord or whatever else
                            if (realElement != null) {
                                newSequence.addElement(realElement);
                            } else if (useUnknown && unknownElement != null) {
                                newSequence.addElement(unknownElement);
                            }
                        }

                        // due to subsampling and null words, new sequence size CAN be 0, so there's no need to insert empty sequence into processing chain
                        if (newSequence.getElements().size() > 0) buffer.add(newSequence);

                        linesLoaded.incrementAndGet();
                    }
                } else {
                    try {
                        Thread.sleep(50);
                    } catch (Exception e) {
                        e.printStackTrace();
                    }
                }
            }
            isRunning.set(false);
        }

        public boolean hasMoreLines() {
            // statement order does matter here, since there's possible race condition
            return buffer.size() > 0 || isRunning.get();
        }

        public Sequence<T> nextSentence() {
            try {
                return buffer.poll(3L, TimeUnit.SECONDS);
            } catch (Exception e) {
                return null;
            }
        }
    }

    /**
     * VectorCalculationsThreads are used for vector calculations, and work together with AsyncIteratorDigitizer.
     * Basically, all they do is just transfer of digitized sentences into math layer.
     *
     * Please note, they do not iterate the sentences over and over, each sentence processed only once.
     * Training corpus iteration is implemented in fit() method.
     *
     */
    private class VectorCalculationsThread extends Thread implements Runnable {
        private final int threadId;
        private final int epochNumber;
        private final AtomicLong wordsCounter;
        private final long totalWordsCount;
        private final AtomicLong totalLines;

        private final AsyncSequencer digitizer;
        private final AtomicLong nextRandom;

        /*
                Long constructors suck, so this should be reduced to something reasonable later
         */
        public VectorCalculationsThread(int threadId, int epoch, AtomicLong wordsCounter, long totalWordsCount, AtomicLong linesCounter, AsyncSequencer digitizer) {
            this.threadId = threadId;
            this.epochNumber = epoch;
            this.wordsCounter = wordsCounter;
            this.totalWordsCount = totalWordsCount;
            this.totalLines = linesCounter;
            this.digitizer = digitizer;
            this.nextRandom = new AtomicLong(this.threadId);
            this.setName("VectorCalculationsThread " + this.threadId);
        }

        @Override
        public void run() {
            while ( digitizer.hasMoreLines()) {
                try {
                    // get current sentence as list of VocabularyWords
                    List<Sequence<T>> sequences = new ArrayList<>();
                    for (int x = 0; x < batchSize; x++) {
                        if (digitizer.hasMoreLines()) {
                            Sequence<T> sequence = digitizer.nextSentence();
                            if (sequence != null) {
                                sequences.add(sequence);
                            }
                        }
                    }
                    /*
                            TODO: investigate, if fix needed here to become iteration-dependent, not line-position
                      */
                    double alpha = 0.025;

                    if (sequences.size() == 0) {
                        continue;
                    }

                    // getting back number of iterations
                    for (int i = 0; i < numIterations; i++) {
                        for (int x = 0; x< sequences.size(); x++) {
                            Sequence<T> sequence = sequences.get(x);

                            alpha = Math.max(minLearningRate, learningRate.get() * (1 - (1.0 * this.wordsCounter.get() / (double) this.totalWordsCount)));

                            trainSequence(sequence, nextRandom, alpha);

                            // increment processed word count, please note: this affects learningRate decay
                            totalLines.incrementAndGet();
                            this.wordsCounter.addAndGet(sequence.getElements().size());

                            if (totalLines.get() % 100000 == 0) log.info("Epoch: [" + this.epochNumber+ "]; Words vectorized so far: [" + this.wordsCounter.get() + "];  Lines vectorized so far: [" + this.totalLines.get() + "]; learningRate: [" + alpha + "]");
                            if (eventListeners != null && eventListeners.size() > 0) {
                                for (VectorsListener listener: eventListeners) {
                                    if (listener.validateEvent(ListenerEvent.LINE, totalLines.get()))
                                        listener.processEvent(ListenerEvent.LINE, SequenceVectors.this, totalLines.get());
                                }
                            }
                        }
                    }


                } catch (Exception  e) {
                    throw new RuntimeException(e);
                }
            }
        }
    }
}<|MERGE_RESOLUTION|>--- conflicted
+++ resolved
@@ -58,11 +58,7 @@
     protected transient T unknownElement;
 
 
-<<<<<<< HEAD
-    @Setter protected transient Set<VectorsListener> eventListeners;
-=======
     @Setter protected transient Set<VectorsListener<T>> eventListeners;
->>>>>>> 6e9ddfed
 
     /**
      * Builds vocabulary from provided SequenceIterator instance
