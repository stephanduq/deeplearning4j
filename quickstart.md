--- conflicted
+++ resolved
@@ -1,8 +1,5 @@
 ---
-<<<<<<< HEAD
-=======
-title: 
->>>>>>> b53de444
+title:
 layout: default
 ---
 
